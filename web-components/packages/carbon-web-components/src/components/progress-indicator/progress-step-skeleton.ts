/**
 * @license
 *
 * Copyright IBM Corp. 2019, 2023
 *
 * This source code is licensed under the Apache-2.0 license found in the
 * LICENSE file in the root directory of this source tree.
 */

<<<<<<< HEAD
import { LitElement, html } from 'lit';
import { property, customElement } from 'lit/decorators.js';
import { prefix } from '../../globals/settings';
import styles from './progress-indicator.scss';
import CircleDash from '@carbon/web-components/es/icons/circle-dash/16';
import '../skeleton-text';
=======
import { html, property, LitElement } from 'lit-element';
import settings from 'carbon-components/es/globals/js/settings';
import styles from './progress-indicator.scss';
import { carbonElement as customElement } from '../../globals/decorators/carbon-element';

const { prefix } = settings;
>>>>>>> 3f4c438f

/**
 * Skeleton of progress step.
 */
@customElement(`${prefix}-progress-step-skeleton`)
export default class CDSProgressStepSkeleton extends LitElement {
  /**
   * `true` if the progress indicator should be vertical. Corresponds to the attribute with the same name.
   */
  @property({ type: Boolean, reflect: true })
  vertical = false;

  render() {
    return html`
      <div
        class="${prefix}--progress-step-button ${prefix}--progress-step-button--unclickable">
        ${CircleDash()}
        <p class="${prefix}--progress-label">
          <cds-skeleton-text width="40px" linecount="1"></cds-skeleton-text>
        </p>
        <span class="${prefix}--progress-line"></span>
      </div>
    `;
  }

  static styles = styles;
}<|MERGE_RESOLUTION|>--- conflicted
+++ resolved
@@ -7,21 +7,13 @@
  * LICENSE file in the root directory of this source tree.
  */
 
-<<<<<<< HEAD
 import { LitElement, html } from 'lit';
-import { property, customElement } from 'lit/decorators.js';
+import { property } from 'lit/decorators.js';
 import { prefix } from '../../globals/settings';
 import styles from './progress-indicator.scss';
 import CircleDash from '@carbon/web-components/es/icons/circle-dash/16';
 import '../skeleton-text';
-=======
-import { html, property, LitElement } from 'lit-element';
-import settings from 'carbon-components/es/globals/js/settings';
-import styles from './progress-indicator.scss';
 import { carbonElement as customElement } from '../../globals/decorators/carbon-element';
-
-const { prefix } = settings;
->>>>>>> 3f4c438f
 
 /**
  * Skeleton of progress step.
