--- conflicted
+++ resolved
@@ -1,5 +1,5 @@
 //
-// Copyright IBM Corp. 2019, 2023
+// Copyright IBM Corp. 2019, 2024
 //
 // This source code is licensed under the Apache-2.0 license found in the
 // LICENSE file in the root directory of this source tree.
@@ -27,14 +27,9 @@
   display: flex;
   align-items: center;
   justify-content: center;
-<<<<<<< HEAD
-  width: $spacing-07;
-  height: $spacing-07;
-=======
   border: 1px solid theme.$border-subtle;
   block-size: $spacing-07;
   inline-size: $spacing-07;
->>>>>>> 5640f3eb
 }
 
 .sb-tooltip-trigger svg {
