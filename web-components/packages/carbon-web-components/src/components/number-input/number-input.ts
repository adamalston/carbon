--- conflicted
+++ resolved
@@ -7,16 +7,10 @@
  * LICENSE file in the root directory of this source tree.
  */
 
-<<<<<<< HEAD
 import { LitElement, html } from 'lit';
-import { property, customElement, query } from 'lit/decorators.js';
+import { property, query } from 'lit/decorators.js';
 import { classMap } from 'lit/directives/class-map.js';
 import { prefix } from '../../globals/settings';
-=======
-import { html, property, query } from 'lit-element';
-import { classMap } from 'lit-html/directives/class-map';
-import settings from 'carbon-components/es/globals/js/settings';
->>>>>>> 3f4c438f
 import WarningFilled16 from '@carbon/icons/lib/warning--filled/16';
 import WarningAltFilled16 from '@carbon/icons/lib/warning--alt--filled/16';
 import Add16 from '@carbon/icons/lib/add/16';
@@ -24,12 +18,8 @@
 import ifNonEmpty from '../../globals/directives/if-non-empty';
 import { NUMBER_INPUT_VALIDATION_STATUS } from './defs';
 import styles from './number-input.scss';
-<<<<<<< HEAD
 import CDSTextInput, { INPUT_SIZE } from '../text-input/text-input';
-=======
-import BXInput, { INPUT_SIZE } from '../input/input';
 import { carbonElement as customElement } from '../../globals/decorators/carbon-element';
->>>>>>> 3f4c438f
 
 export { NUMBER_INPUT_VALIDATION_STATUS };
 
