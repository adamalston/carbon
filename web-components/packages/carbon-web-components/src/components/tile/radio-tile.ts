/**
 * @license
 *
 * Copyright IBM Corp. 2019, 2023
 *
 * This source code is licensed under the Apache-2.0 license found in the
 * LICENSE file in the root directory of this source tree.
 */

<<<<<<< HEAD
import { html, svg } from 'lit';
import { classMap } from 'lit/directives/class-map.js';
import { ifDefined } from 'lit/directives/if-defined.js';
import { customElement } from 'lit/decorators.js';
import { prefix } from '../../globals/settings';
import SelectableTile from './selectable-tile';
import CheckmarkFilled16 from '@carbon/icons/lib/checkmark--filled/16';
=======
import settings from 'carbon-components/es/globals/js/settings';
import HostListener from '../../globals/decorators/host-listener';
import HostListenerMixin from '../../globals/mixins/host-listener';
import RadioGroupManager, {
  NAVIGATION_DIRECTION,
} from '../../globals/internal/radio-group-manager';
import SelectableTile from './selectable-tile';
import { carbonElement as customElement } from '../../globals/decorators/carbon-element';

const { prefix } = settings;

/**
 * Map of navigation direction by key.
 */
const navigationDirectionForKey = {
  ArrowUp: NAVIGATION_DIRECTION.BACKWARD,
  Up: NAVIGATION_DIRECTION.BACKWARD, // IE
  ArrowDown: NAVIGATION_DIRECTION.FORWARD,
  Down: NAVIGATION_DIRECTION.FORWARD, // IE
};
>>>>>>> 3f4c438f

/**
 * Single-selectable tile.
 *
 * @element cds-radio-tile
 */
@customElement(`${prefix}-radio-tile`)
class CDSRadioTile extends SelectableTile {
  /**
   * The `type` attribute of the `<input>`.
   */
  protected _inputType = 'radio';

  /**
   * Handles `change` event on the `<input>` in the shadow DOM.
   */
  protected _handleChange() {
    this.selected = true;
    const { selected, name } = this;
    const { eventRadioChange } = this.constructor as typeof CDSRadioTile;
    this.dispatchEvent(
      new CustomEvent(eventRadioChange, {
        bubbles: true,
        composed: true,
        detail: {
          selected,
          name,
        },
      })
    );
  }

  render() {
    const {
      colorScheme,
      checkmarkLabel,
      name,
      selected,
      value,
      _inputType: inputType,
      _handleChange: handleChange,
    } = this;
    const classes = classMap({
      [`${prefix}--tile`]: true,
      [`${prefix}--tile--selectable`]: true,
      [`${prefix}--tile--is-selected`]: selected,
      [`${prefix}--tile--${colorScheme}`]: colorScheme,
    });
    return html`
      <input
        type="${inputType}"
        id="input"
        class="${prefix}--tile-input"
        tabindex="-1"
        name="${ifDefined(name)}"
        value="${ifDefined(value)}"
        .checked=${selected}
        @change=${handleChange} />
      <label for="input" class="${classes}" tabindex="0">
        <div class="${prefix}--tile__checkmark">
          ${CheckmarkFilled16({
            children: !checkmarkLabel
              ? undefined
              : svg`<title>${checkmarkLabel}</title>`,
          })}
        </div>
        <div class="${prefix}--tile-content"><slot></slot></div>
      </label>
    `;
  }

  /**
   * The name of the custom event fired after this selectable tile changes its selected state.
   */
  static get eventRadioChange() {
    return `${prefix}-radio-tile-selected`;
  }
}

export default CDSRadioTile;<|MERGE_RESOLUTION|>--- conflicted
+++ resolved
@@ -7,36 +7,13 @@
  * LICENSE file in the root directory of this source tree.
  */
 
-<<<<<<< HEAD
 import { html, svg } from 'lit';
 import { classMap } from 'lit/directives/class-map.js';
 import { ifDefined } from 'lit/directives/if-defined.js';
-import { customElement } from 'lit/decorators.js';
 import { prefix } from '../../globals/settings';
 import SelectableTile from './selectable-tile';
 import CheckmarkFilled16 from '@carbon/icons/lib/checkmark--filled/16';
-=======
-import settings from 'carbon-components/es/globals/js/settings';
-import HostListener from '../../globals/decorators/host-listener';
-import HostListenerMixin from '../../globals/mixins/host-listener';
-import RadioGroupManager, {
-  NAVIGATION_DIRECTION,
-} from '../../globals/internal/radio-group-manager';
-import SelectableTile from './selectable-tile';
 import { carbonElement as customElement } from '../../globals/decorators/carbon-element';
-
-const { prefix } = settings;
-
-/**
- * Map of navigation direction by key.
- */
-const navigationDirectionForKey = {
-  ArrowUp: NAVIGATION_DIRECTION.BACKWARD,
-  Up: NAVIGATION_DIRECTION.BACKWARD, // IE
-  ArrowDown: NAVIGATION_DIRECTION.FORWARD,
-  Down: NAVIGATION_DIRECTION.FORWARD, // IE
-};
->>>>>>> 3f4c438f
 
 /**
  * Single-selectable tile.
