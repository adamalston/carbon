--- conflicted
+++ resolved
@@ -124,8 +124,8 @@
 
   ::slotted(#{$prefix}-tile-below-the-fold-content) {
     opacity: 1;
-<<<<<<< HEAD
     transition: $duration-fast-02 motion(standard, productive);
+    visibility: visible;
   }
 }
 
@@ -148,10 +148,6 @@
     border: none;
     outline: none;
     cursor: pointer;
-=======
-    transition: $duration--fast-02 motion(standard, productive);
-    visibility: visible;
->>>>>>> 3f4c438f
   }
 }
 
