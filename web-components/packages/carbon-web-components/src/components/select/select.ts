/**
 * @license
 *
 * Copyright IBM Corp. 2020, 2023
 *
 * This source code is licensed under the Apache-2.0 license found in the
 * LICENSE file in the root directory of this source tree.
 */

<<<<<<< HEAD
import { LitElement, html } from 'lit';
import { property, customElement, query } from 'lit/decorators.js';
import { classMap } from 'lit/directives/class-map.js';
=======
import { ifDefined } from 'lit-html/directives/if-defined';
import { html, property, query, LitElement } from 'lit-element';
import { classMap } from 'lit-html/directives/class-map';
import settings from 'carbon-components/es/globals/js/settings';
>>>>>>> 3f4c438f
import ChevronDown16 from '@carbon/icons/lib/chevron--down/16';
import WarningFilled16 from '@carbon/icons/lib/warning--filled/16';
import WarningAltFilled16 from '@carbon/icons/lib/warning--alt--filled/16';
import { prefix } from '../../globals/settings';
import { ifDefined } from 'lit/directives/if-defined.js';
import FormMixin from '../../globals/mixins/form';
import { filter } from '../../globals/internal/collection-helpers';
import { INPUT_SIZE } from '../text-input/text-input';
import styles from './select.scss';
import { carbonElement as customElement } from '../../globals/decorators/carbon-element';

/**
 * Select box.
 *
 * @element cds-select
 * @slot helper-text - The helper text.
 * @slot label-text - The label text.
 * @slot validity-message - The validity message. If present and non-empty, this input shows the UI of its invalid state.
 */
@customElement(`${prefix}-select`)
class CDSSelect extends FormMixin(LitElement) {
  /**
   * The mutation observer DOM mutation.
   */
  private _observerMutation: MutationObserver | null = null;

  /**
   * The `value` for placeholder `<option>`.
   */
  private _placeholderItemValue = `__${prefix}-select-placeholder_${Math.random()
    .toString(36)
    .slice(2)}`;

  /**
   * The select box.
   */
  @query('select')
  private _selectNode!: HTMLSelectElement;

  /**
   * Handles `oninput` event on the `<input>`.
   *
   * @param event The event.
   */
  private _handleInput({ target }: Event) {
    const { value } = target as HTMLSelectElement;
    this.value = value;
    const { eventSelect } = this.constructor as typeof CDSSelect;
    this.dispatchEvent(
      new CustomEvent(eventSelect, {
        bubbles: true,
        composed: true,
        detail: {
          value,
        },
      })
    );
  }

  /**
   * Handles DOM mutation of `<cds-select-item>` or `<cds-select-item-group>` put in `<cds-select>`, or their changes.
   * In such event, `<cds-select>` creates the corresponding `<option>` and `<optgroup>`, respectively, into shadow DOM,
   * with `._renderItems()`.
   * Doing so allows the shadow DOM style of `<cds-select>` to control the style of the `<option>` and `<optgroup>`,
   * notably the disabled ones.
   */
  private _handleMutation = () => {
    this.requestUpdate();
  };

  /**
   * @param element The parent element containing pseudo `<optgroup>`/`<option>`.
   * @returns The template containing child `<optgroup>`/`<option>` that will be rendered to shadow DOM.
   */
  private _renderItems(element: CDSSelect | HTMLOptGroupElement) {
    const { selectorItem, selectorLeafItem } = this
      .constructor as typeof CDSSelect;
    // Harvests attributes from `<cds-select-item>` and `<cds-select-item-group>`.
    // Does not use properties to avoid delay in attribute to property mapping, which runs in custom element reaction cycle:
    // https://html.spec.whatwg.org/multipage/custom-elements.html#custom-element-reactions
    return html`
      ${filter(
        element.childNodes,
        (item) =>
          item.nodeType === Node.ELEMENT_NODE &&
          (item as Element).matches(selectorItem)
      ).map((item) => {
        const disabled = item.hasAttribute('disabled');
        const label = item.getAttribute('label');
        const selected = item.hasAttribute('selected');
        const value = item.getAttribute('value');
        const { textContent } = item;
        return item.matches(selectorLeafItem)
          ? html`
              <option
                class="${prefix}--select-option"
                ?disabled="${disabled}"
                label="${ifDefined(label ?? textContent)}"
                ?selected="${selected}"
                value="${ifDefined(value)}">
                ${textContent}
              </option>
            `
          : html`
              <optgroup
                class="${prefix}--select-optgroup"
                ?disabled="${disabled}"
                label="${ifDefined(label)}">
                ${this._renderItems(item)}
              </optgroup>
            `;
      })}
    `;
  }

  _handleFormdata(event: Event) {
    const { formData } = event as any; // TODO: Wait for `FormDataEvent` being available in `lib.dom.d.ts`
    const { disabled, name, value } = this;
    if (!disabled) {
      formData.append(name, value);
    }
  }

  /**
   * The count of child `<option>`s.
   * If the placeholder is in effect, it includes the `<option>` for the placeholder.
   */
  get length() {
    return this._selectNode.length;
  }

  /**
   * The child `<option>`s.
   */
  get options() {
    return this._selectNode.options;
  }

  /**
   * This form control's type.
   */
  get type() {
    return this._selectNode.type;
  }

  /**
   * Sets the select to be focussed automatically on page load. Defaults to false
   */
  @property({ type: Boolean })
  autofocus = false;

  /**
   * Controls the disabled state of the select
   */
  @property({ type: Boolean, reflect: true })
  disabled = false;

  /**
   * The helper text.
   */
  @property({ attribute: 'helper-text' })
  helperText = '';

  /**
   * Specify whether the label should be hidden, or not
   */
  @property({ type: Boolean, attribute: 'hide-label' })
  hideLabel = false;

  /**
   * ID to link the `label` and `select`
   */
  @property()
  id = '';

  /**
   * Specify if the currently value is invalid.
   */
  @property({ type: Boolean, reflect: true })
  invalid = false;

  /**
   * Message which is displayed if the value is invalid.
   */
  @property({ attribute: 'invalid-text' })
  invalidText = '';

  /**
   * Specify if the currently value is warn.
   */
  @property({ type: Boolean, reflect: true })
  warn = false;

  /**
   * Message which is displayed if the value is warn.
   */
  @property({ attribute: 'warn-text' })
  warnText = '';

  /**
   * The label text.
   */
  @property({ attribute: 'label-text' })
  labelText = '';

  /**
   * Specify whether you want the inline version of this control
   */
  @property({ type: Boolean, reflect: true })
  inline = false;

  /**
   * `true` to enable multiple selection.
   */
  @property({ type: Boolean })
  // eslint-disable-next-line class-methods-use-this
  get multiple() {
    return false;
  }

  /**
   * Name for the select in the `FormData`
   */
  @property()
  name = '';

  /**
   * Pattern to validate the select against for HTML validity checking
   */
  @property()
  pattern = '';

  /**
   * Value to display when the select has an empty `value`
   */
  @property({ reflect: true })
  placeholder = '';

  /**
   * Controls the readonly state of the select
   */
  @property({ type: Boolean, reflect: true })
  readonly = false;

  /**
   * Boolean property to set the required status
   */
  @property({ type: Boolean, reflect: true })
  required = false;

  /**
   * The special validity message for `required`.
   */
  @property({ attribute: 'required-validity-message' })
  requiredValidityMessage = 'Please fill out this field.';

  /**
   * The selected index.
   */
  @property({ type: Number })
  get selectedIndex() {
    return this._selectNode.selectedIndex;
  }

  set selectedIndex(value) {
    this._selectNode.selectedIndex = value;
    this.value = this._selectNode.value;
  }

  /**
   * The input box size.
   */
  @property({ reflect: true })
  size = INPUT_SIZE.MEDIUM;

  /**
   * The value of the text area.
   */
  @property({ reflect: true })
  value = '';

  connectedCallback() {
    super.connectedCallback();
    this._observerMutation = new MutationObserver(this._handleMutation);
    this._observerMutation.observe(this, {
      attributes: true,
      childList: true,
      subtree: true,
    });
  }

  disconnectedCallback() {
    if (this._observerMutation) {
      this._observerMutation.disconnect();
      this._observerMutation = null;
    }
    super.disconnectedCallback();
  }

  updated(changedProperties) {
    if (changedProperties.has('value')) {
      const { value, _placeholderItemValue: placeholderItemValue } = this;
      // Ensures setting the `value` after rendering child `<option>`s/`<optgroup>`s when there is a change in `value`,
      // given reflecting `value` requires child `<option>`s/`<optgroup>`s being there beforehand
      this._selectNode.value = !value ? placeholderItemValue : value;
    }
  }

  render() {
    const {
      disabled,
      helperText,
      hideLabel,
      inline,
      invalid,
      invalidText,
      labelText,
      placeholder,
      readonly,
      size,
      warn,
      warnText,
      value,
      _placeholderItemValue: placeholderItemValue,
      _handleInput: handleInput,
    } = this;

    const selectClasses = classMap({
      [`${prefix}--select`]: true,
      [`${prefix}--select--inline`]: inline,
      [`${prefix}--select--invalid`]: invalid,
      [`${prefix}--select--warning`]: warn,
      [`${prefix}--select--disabled`]: disabled,
      [`${prefix}--select--readonly`]: readonly,
    });

    const inputClasses = classMap({
      [`${prefix}--select-input`]: true,
      [`${prefix}--select-input--${size}`]: size,
    });

    const labelClasses = classMap({
      [`${prefix}--label`]: true,
      [`${prefix}--label--disabled`]: disabled,
    });

    const helperTextClasses = classMap({
      [`${prefix}--form__helper-text`]: true,
      [`${prefix}--form__helper-text--disabled`]: disabled,
    });

    const supplementalText = helperText
      ? html`
          <div class="${helperTextClasses}">
            <slot name="helper-text"> ${helperText} </slot>
          </div>
        `
      : null;

    const errorText =
      invalid || warn
        ? html` <div class="${prefix}--form-requirement">
            ${invalid ? invalidText : warnText}
          </div>`
        : null;

    const input = html`
      <select
        id="input"
        class="${inputClasses}"
        ?disabled="${disabled}"
        aria-readonly="${String(Boolean(readonly))}"
        aria-invalid="${String(Boolean(invalid))}"
        aria-describedby="${ifDefined(!invalid ? undefined : 'invalid-text')}"
        @input="${handleInput}">
        ${!placeholder || value
          ? undefined
          : html`
              <option
                disabled
                hidden
                class="${prefix}--select-option"
                value="${placeholderItemValue}"
                selected>
                ${placeholder}
              </option>
            `}
        ${this._renderItems(this)}
      </select>
      ${ChevronDown16({ class: `${prefix}--select__arrow` })}
      ${!invalid
        ? undefined
        : WarningFilled16({ class: `${prefix}--select__invalid-icon` })}
      ${!invalid && warn
        ? WarningAltFilled16({
            class: `${prefix}--select__invalid-icon ${prefix}--select__invalid-icon--warning`,
          })
        : null}
    `;

    return html`
      <div class="${selectClasses}">
        ${!hideLabel
          ? html`<label class="${labelClasses}" for="input">
              <slot name="label-text"> ${labelText} </slot>
            </label>`
          : null}
        ${inline
          ? html`<div class="${prefix}--select-input--inline__wrapper">
              <div
                class="${prefix}--select-input__wrapper"
                ?data-invalid="${invalid}">
                ${input}
              </div>
              ${errorText}
            </div>`
          : html`<div
              class="${prefix}--select-input__wrapper"
              ?data-invalid="${invalid}">
              ${input}
            </div> `}
        ${!inline && errorText ? errorText : supplementalText}
      </div>
    `;
  }

  /**
   * A selector selecting child pseudo `<optgroup>`/`<option>`.
   */
  static get selectorItem() {
    return `${prefix}-select-item-group,${prefix}-select-item`;
  }

  /**
   * A selector selecting child pseudo `<option>`.
   */
  static get selectorLeafItem() {
    return `${prefix}-select-item`;
  }

  /**
   * The name of the custom event fired after item is selected.
   */
  static get eventSelect() {
    return `${prefix}-select-selected`;
  }

  static shadowRootOptions = {
    ...LitElement.shadowRootOptions,
    delegatesFocus: true,
  };
  static styles = styles; // `styles` here is a `CSSResult` generated by custom WebPack loader
}

export default CDSSelect;<|MERGE_RESOLUTION|>--- conflicted
+++ resolved
@@ -7,16 +7,9 @@
  * LICENSE file in the root directory of this source tree.
  */
 
-<<<<<<< HEAD
 import { LitElement, html } from 'lit';
-import { property, customElement, query } from 'lit/decorators.js';
+import { property, query } from 'lit/decorators.js';
 import { classMap } from 'lit/directives/class-map.js';
-=======
-import { ifDefined } from 'lit-html/directives/if-defined';
-import { html, property, query, LitElement } from 'lit-element';
-import { classMap } from 'lit-html/directives/class-map';
-import settings from 'carbon-components/es/globals/js/settings';
->>>>>>> 3f4c438f
 import ChevronDown16 from '@carbon/icons/lib/chevron--down/16';
 import WarningFilled16 from '@carbon/icons/lib/warning--filled/16';
 import WarningAltFilled16 from '@carbon/icons/lib/warning--alt--filled/16';
