/**
 * @license
 *
 * Copyright IBM Corp. 2019, 2023
 *
 * This source code is licensed under the Apache-2.0 license found in the
 * LICENSE file in the root directory of this source tree.
 */

<<<<<<< HEAD
import { classMap } from 'lit/directives/class-map.js';
import { LitElement, html } from 'lit';
import { property, customElement } from 'lit/decorators.js';
import { prefix } from '../../globals/settings';
=======
import { classMap } from 'lit-html/directives/class-map';
import { html, property, LitElement } from 'lit-element';
import settings from 'carbon-components/es/globals/js/settings';
>>>>>>> 3f4c438f
import { SKELETON_TEXT_TYPE } from './defs';
import styles from './skeleton-text.scss';
import { carbonElement as customElement } from '../../globals/decorators/carbon-element';

export { SKELETON_TEXT_TYPE };

function getRandomInt(min: number, max: number, n: number) {
  const randoms = [0.973051493507435, 0.15334737213558558, 0.5671034553053769];
  return Math.floor(randoms[n % 3] * (max - min + 1)) + min;
}

/**
 * Skeleton text.
 *
 * @element cds-skeleton-text
 */
@customElement(`${prefix}-skeleton-text`)
class CDSSkeletonText extends LitElement {
  /**
   * The type of skeleton text.
   */
  @property({ reflect: true })
  type = SKELETON_TEXT_TYPE.REGULAR;

  /**
   * width (in px or %) of single line of text or max-width of paragraph lines
   */
  @property({ reflect: true })
  width = '100%';

  /**
   * will generate multiple lines of text
   */
  @property({ type: Boolean, reflect: true })
  paragraph = false;

  /**
   * the number of lines in a paragraph
   */
  @property({ type: Number, reflect: true })
  lineCount = 3;

  render() {
    const { paragraph, lineCount, type, width } = this;
    const classes = classMap({
      [`${prefix}--skeleton__text`]: true,
      [`${prefix}--skeleton__heading`]: type === SKELETON_TEXT_TYPE.HEADING,
    });
    if (paragraph) {
      const widthNum = parseInt(this.width, 10);
      const widthPx = this.width.includes('px');
      const widthPercent = this.width.includes('%');
      const lines = Array.apply(null, Array(lineCount));
      return html`${lines.map((_, i) => {
        const randomWidth =
          (widthPercent && `${getRandomInt(0, 75, i)}px`) ||
          (widthPx && `${getRandomInt(0, widthNum, i)}px`);
        const style =
          (widthPercent && `width: calc(${width} - ${randomWidth})`) ||
          (widthPx && `width: ${randomWidth}`) ||
          '';
        return html`<p class="${classes}" style="${style}"></p>`;
      })}`;
    }

    return html`<p class="${classes}" style="width:${width}"></p>`;
  }

  static styles = styles;
}

export default CDSSkeletonText;<|MERGE_RESOLUTION|>--- conflicted
+++ resolved
@@ -7,16 +7,10 @@
  * LICENSE file in the root directory of this source tree.
  */
 
-<<<<<<< HEAD
 import { classMap } from 'lit/directives/class-map.js';
 import { LitElement, html } from 'lit';
-import { property, customElement } from 'lit/decorators.js';
+import { property } from 'lit/decorators.js';
 import { prefix } from '../../globals/settings';
-=======
-import { classMap } from 'lit-html/directives/class-map';
-import { html, property, LitElement } from 'lit-element';
-import settings from 'carbon-components/es/globals/js/settings';
->>>>>>> 3f4c438f
 import { SKELETON_TEXT_TYPE } from './defs';
 import styles from './skeleton-text.scss';
 import { carbonElement as customElement } from '../../globals/decorators/carbon-element';
