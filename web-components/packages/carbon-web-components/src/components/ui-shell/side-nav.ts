/**
 * @license
 *
 * Copyright IBM Corp. 2019, 2023
 *
 * This source code is licensed under the Apache-2.0 license found in the
 * LICENSE file in the root directory of this source tree.
 */

<<<<<<< HEAD
import { LitElement, html } from 'lit';
import { property, customElement } from 'lit/decorators.js';
import { classMap } from 'lit/directives/class-map.js';
import on from '../../globals/mixins/on';
import { prefix } from '../../globals/settings';
=======
import { html, property, LitElement } from 'lit-element';
import settings from 'carbon-components/es/globals/js/settings';
import on from 'carbon-components/es/globals/js/misc/on';
>>>>>>> 3f4c438f
import HostListenerMixin from '../../globals/mixins/host-listener';
import HostListener from '../../globals/decorators/host-listener';
import { forEach } from '../../globals/internal/collection-helpers';
import Handle from '../../globals/internal/handle';
import { SIDE_NAV_COLLAPSE_MODE, SIDE_NAV_USAGE_MODE } from './defs';
import CDSHeaderMenuButton from './header-menu-button';
import CDSSideNavMenu from './side-nav-menu';
import styles from './side-nav.scss';
import { carbonElement as customElement } from '../../globals/decorators/carbon-element';

export { SIDE_NAV_COLLAPSE_MODE, SIDE_NAV_USAGE_MODE };

/**
 * Side nav.
 *
 * @element cds-side-nav
 */
@customElement(`${prefix}-side-nav`)
class CDSSideNav extends HostListenerMixin(LitElement) {
  /**
   * `true` if this side nav is hovered.
   */
  private _hovered = false;

  /**
   * The handle for `transitionend` event listener.
   */
  private _hTransition: Handle | null = null;

  /**
   * A promise that is resolved when the transition is complete.
   */
  private _transitionPromise = Promise.resolve();

  /**
   * A promise that is resolved when the transition upon proprety update is complete.
   */
  private get _updateAndTransitionPromise() {
    return this.updateComplete.then(() => this._transitionPromise);
  }

  /**
   * Cleans the handle for `transitionend` event listener.
   */
  private _cleanHTransition() {
    if (this._hTransition) {
      this._hTransition = this._hTransition.release();
    }
  }

  /**
   * Handles `${prefix}-header-menu-button-toggle` event on the document.
   */
  @HostListener('parentRoot:eventButtonToggle')
  // @ts-ignore: The decorator refers to this method but TS thinks this method is not referred to
  private _handleButtonToggle = async (event: CustomEvent) => {
    this.expanded = event.detail.active;
    if (this.expanded) {
      await this._updateAndTransitionPromise;
      // Checks if the side nav is not collapsed during the animation
      if (this.expanded) {
        (
          this.querySelector(
            (this.constructor as typeof CDSSideNav).selectorNavItems
          ) as HTMLElement
        )?.focus();
      }
    }
  };

  /**
   * Force child side nav menus collapsed upon the hover/expanded state of this side nav.
   */
  private _updatedSideNavMenuForceCollapsedState() {
    const { expanded, _hovered: hovered } = this;
    forEach(
      this.querySelectorAll(
        (this.constructor as typeof CDSSideNav).selectorMenu
      ),
      (item) => {
        (item as CDSSideNavMenu).forceCollapsed = !expanded && !hovered;
      }
    );
  }

  /**
   * Collapse mode of the side nav.
   */
  @property({ reflect: true, attribute: 'collapse-mode' })
  collapseMode = SIDE_NAV_COLLAPSE_MODE.RESPONSIVE;

  /**
   * `true` to expand the side nav.
   */
  @property({ type: Boolean, reflect: true })
  expanded = false;

  /**
   * If `true` will style the side nav to sit below the header
   */
  @property({
    type: Boolean,
    attribute: 'is-not-child-of-header',
  })
  isNotChildOfHeader = false;

  /**
   * Specify if the side-nav will be persistent above the lg breakpoint
   */
  @property({ type: Boolean, reflect: true, attribute: 'is-not-persistent' })
  isNotPersistent = false;

  connectedCallback() {
    if (!this.hasAttribute('role')) {
      this.setAttribute('role', 'navigation');
    }
    super.connectedCallback();
  }

  disconnectedCallback() {
    this._cleanHTransition();
    super.disconnectedCallback();
  }

  shouldUpdate(changedProperties) {
    if (changedProperties.has('expanded')) {
      this._transitionPromise = new Promise((resolve) => {
        this._cleanHTransition();
        this._hTransition = on(this, 'transitionend', () => {
          this._cleanHTransition();
          resolve();
        });
      });
    }
    return true;
  }

  updated(changedProperties) {
    const doc = this.getRootNode() as Document;
    if (changedProperties.has('collapseMode')) {
      forEach(
        doc.querySelectorAll(
          (this.constructor as typeof CDSSideNav).selectorButtonToggle
        ),
        (item) => {
          (item as CDSHeaderMenuButton).collapseMode = this.collapseMode;
        }
      );
    }
    if (changedProperties.has('expanded')) {
      const headerItems = doc.querySelectorAll(
        (this.constructor as typeof CDSSideNav).selectorHeaderItems
      );
      this._updatedSideNavMenuForceCollapsedState();
      forEach(
        doc.querySelectorAll(
          (this.constructor as typeof CDSSideNav).selectorButtonToggle
        ),
        (item) => {
          (item as CDSHeaderMenuButton).active = this.expanded;
        }
      );
      if (this.expanded) {
        forEach(headerItems, (item) => {
          item.setAttribute('tabindex', '-1');
        });
      } else {
        forEach(headerItems, (item) => {
          item.removeAttribute('tabindex');
        });
      }
    }
    if (changedProperties.has('isNotChildOfHeader')) {
      forEach(
        doc.querySelectorAll(
          (this.constructor as typeof CDSSideNav).selectorButtonToggle
        ),
        (item) => {
          (item as CDSHeaderMenuButton).isNotChildOfHeader =
            this.isNotChildOfHeader;
        }
      );
    }
  }

  /**
   * Handles `blur` event handler on this element.
   *
   * @param event The event.
   */
  @HostListener('focusout')
  // @ts-ignore: The decorator refers to this method but TS thinks this method is not referred to
  private _handleFocusOut({ relatedTarget }: FocusEvent) {
    if (!this.contains(relatedTarget as Node)) {
      this.expanded = false;
    }
  }

  /**
   * Handles `focus` event handler on this element.
   *
   * @param event The event.
   */
  @HostListener('focusin')
  // @ts-ignore: The decorator refers to this method but TS thinks this method is not referred to
  private _handleFocusIn() {
    this.expanded = true;
  }

  /**
   * Handles the `mouseover` event for the side nav in rail mode.
   *
   */
  private _handleNavMouseOver() {
    const { collapseMode } = this;
    if (collapseMode === SIDE_NAV_COLLAPSE_MODE.RAIL) {
      this.expanded = true;
      this._hovered = true;
      this._updatedSideNavMenuForceCollapsedState();
    }
  }

  /**
   * Handles the `mouseout` event for the side nav in rail mode.
   *
   */
  private _handleNavMouseOut() {
    const { collapseMode } = this;
    if (collapseMode === SIDE_NAV_COLLAPSE_MODE.RAIL) {
      this.expanded = false;
      this._hovered = false;
      this._updatedSideNavMenuForceCollapsedState();
    }
  }

  render() {
    const { collapseMode, expanded, isNotChildOfHeader, isNotPersistent } =
      this;
    const classes = classMap({
      [`${prefix}--side-nav__navigation`]: true,
      [`${prefix}--side-nav`]: true,
      [`${prefix}--side-nav--expanded`]: expanded,
      [`${prefix}--side-nav--collapsed`]:
        !expanded && collapseMode === SIDE_NAV_COLLAPSE_MODE.FIXED,
      [`${prefix}--side-nav--rail`]:
        collapseMode === SIDE_NAV_COLLAPSE_MODE.RAIL,
      [`${prefix}--side-nav--ux`]: !isNotChildOfHeader,
      [`${prefix}--side-nav--hidden`]: isNotPersistent,
    });

    const overlayClasses = classMap({
      [`${prefix}--side-nav__overlay`]: true,
      [`${prefix}--side-nav__overlay-active`]: expanded,
    });
    return html`${this.collapseMode === SIDE_NAV_COLLAPSE_MODE.FIXED
        ? null
        : html`<div class="${overlayClasses}"></div>`}
      <div
        class="${classes}"
        @mouseover="${this._handleNavMouseOver}"
        @mouseout="${this._handleNavMouseOut}">
        <slot></slot>
      </div>`;
  }

  /**
   * A selector that will return the toggle buttons.
   */
  static get selectorButtonToggle() {
    return `${prefix}-header-menu-button`;
  }

  /**
   * A selector that will return the header name + global action elements.
   */
  static get selectorHeaderItems() {
    return `${prefix}-header-name, ${prefix}-header-global-action`;
  }

  /**
   * A selector that will return side nav focusable items.
   */
  static get selectorNavItems() {
    return `${prefix}-side-nav-menu, ${prefix}-side-nav-menu-item, ${prefix}-side-nav-link`;
  }

  /**
   * A selector that will return side nav menus.
   */
  static get selectorMenu() {
    return `${prefix}-side-nav-menu`;
  }

  /**
   * The name of the custom event fired after the header menu button in the document is toggled upon a user gesture.
   */
  static get eventButtonToggle() {
    return `${prefix}-header-menu-button-toggled`;
  }

  static styles = styles; // `styles` here is a `CSSResult` generated by custom WebPack loader
}

export default CDSSideNav;<|MERGE_RESOLUTION|>--- conflicted
+++ resolved
@@ -7,17 +7,11 @@
  * LICENSE file in the root directory of this source tree.
  */
 
-<<<<<<< HEAD
 import { LitElement, html } from 'lit';
-import { property, customElement } from 'lit/decorators.js';
+import { property } from 'lit/decorators.js';
 import { classMap } from 'lit/directives/class-map.js';
 import on from '../../globals/mixins/on';
 import { prefix } from '../../globals/settings';
-=======
-import { html, property, LitElement } from 'lit-element';
-import settings from 'carbon-components/es/globals/js/settings';
-import on from 'carbon-components/es/globals/js/misc/on';
->>>>>>> 3f4c438f
 import HostListenerMixin from '../../globals/mixins/host-listener';
 import HostListener from '../../globals/decorators/host-listener';
 import { forEach } from '../../globals/internal/collection-helpers';
