A Carbon Design System variant that's as easy to use as native HTML elements,
with no framework tax, no framework silo.

<p align="center">
  <a href="https://www.carbondesignsystem.com">
    <img alt="Carbon Design System" src="https://user-images.githubusercontent.com/3901764/57545698-ce5f2380-7320-11e9-8682-903df232d7b0.png" width="100%" />
  </a>
</p>

> Carbon is an open-source design system built by IBM. With the IBM Design
> Language as its foundation, the system consists of working code, design tools
> and resources, human interface guidelines, and a vibrant community of
> contributors.

<p align="center">
  <a href="https://github.com/carbon-design-system/carbon-for-ibm-dotcom/blob/main/LICENSE">
    <img src="https://img.shields.io/badge/license-Apache--2.0-blue.svg" alt="Carbon is released under the Apache-2.0 license" />
  </a>
</p>
<p align="center">
  <a href="https://percy.io/538fc19a/Carbon-Web-Components">
    <img src="https://percy.io/static/images/percy-badge.svg" alt="This project is using Percy.io for visual regression testing" />
  </a>
</p>

# `@carbon/web-components`

`@carbon/web-components` is a variant of Carbon Design System with Custom
Elements v1 and Shadow DOM v1 specs.

<!-- START doctoc generated TOC please keep comment here to allow auto update -->
<!-- DON'T EDIT THIS SECTION, INSTEAD RE-RUN doctoc TO UPDATE -->

- [Getting started](#getting-started)
  - [Using CDN](#using-cdn)
    - [How to install](#how-to-install)
    - [Basic usage](#basic-usage)
  - [Using ES imports](#using-es-imports)
    - [How to install](#how-to-install-1)
    - [Basic usage](#basic-usage-1)
  - [Other usage guides](#other-usage-guides)
- [JavaScript framework support](#javascript-framework-support)
  - [Angular](#angular)
  - [React](#react)
  - [Vue](#vue)
- [Getting started with development](#getting-started-with-development)
- [Running React/Angular/Vue Storybook demo](#running-reactangularvue-storybook-demo)
- [List of available components](#list-of-available-components)
- [Browser support](#browser-support)
- [Coding conventions](#coding-conventions)
- [Creating build](#creating-build)
- [Running unit test](#running-unit-test)
- [Running build integration test](#running-build-integration-test)
- [Running UI integration test](#running-ui-integration-test)

<!-- END doctoc generated TOC please keep comment here to allow auto update -->

## Getting started

### Using CDN

#### How to install

All components are available via CDN. This means that they can be added to your
application without the need of any bundler configuration. Each component is
available by the `latest` tag, or referencing a specific version (starting at
version `v1.16.0`):

```html
<!-- By `latest` tag -->
<script
  type="module"
  src="https://1.www.s81c.com/common/carbon/web-components/tag/v2/latest/accordion.min.js"></script>

<!-- By specific version -->
<script
  type="module"
  src="https://1.www.s81c.com/common/carbon/web-components/version/v2.0.0/accordion.min.js"></script>
```

<details>
  <summary>See full list of available components via CDN</summary>

- accordion.min.js
- breadcrumb.min.js
- button.min.js
- checkbox.min.js
- code-snippet.min.js
- combo-box.min.js
- content-switcher.min.js
- copy-button.min.js
- data-table.min.js
- date-picker.min.js
- dropdown.min.js
- file-uploader.min.js
- floating-menu.min.js
- form.min.js
- inline-loading.min.js
- input.min.js
- link.min.js
- list.min.js
- loading.min.js
- modal.min.js
- multi-select.min.js
- notification.min.js
- number-input.min.js
- overflow-menu.min.js
- pagination.min.js
- progress-indicator.min.js
- radio-button.min.js
- search.min.js
- select.min.js
- skeleton-icon.min.js
- skeleton-placeholder.min.js
- skeleton-text.min.js
- skip-to-content.min.js
- slider.min.js
- structured-list.min.js
- tabs.min.js
- tag.min.js
- textarea.min.js
- tile.min.js
- toggle.min.js
- tooltip.min.js
- ui-shell.min.js
</details>

#### Basic usage

The CDN artifacts define the custom elements for the browser, so they can be
directly used once the script tag has been added to the page. For example:

```html
<!DOCTYPE html>
<html>
  <head>
    <script
      type="module"
      src="https://1.www.s81c.com/common/carbon/web-components/tag/v2/latest/dropdown.min.js"></script>
    <style type="text/css">
      // Suppresses the custom element until it has been defined
      cds-dropdown:not(:defined),
      cds-dropdown-item:not(:defined) {
        visibility: hidden;
      }
    </style>
  </head>
  <body>
    <div id="app">
      <cds-dropdown trigger-content="Select an item">
        <cds-dropdown-item value="all">Option 1</cds-dropdown-item>
        <cds-dropdown-item value="cloudFoundry">Option 2</cds-dropdown-item>
        <cds-dropdown-item value="staging">Option 3</cds-dropdown-item>
        <cds-dropdown-item value="dea">Option 4</cds-dropdown-item>
        <cds-dropdown-item value="router">Option 5</cds-dropdown-item>
      </cds-dropdown>
    </div>
  </body>
</html>
```

Our example at [CodeSandbox](https://codesandbox.io) shows usage with only CDN
artifacts:

[![Edit carbon-web-components](https://codesandbox.io/static/img/play-codesandbox.svg)](https://codesandbox.io/s/github/carbon-design-system/carbon-for-ibm-dotcom/tree/main/packages/carbon-web-components/examples/codesandbox/cdn)

### Using ES imports

#### How to install

To install `@carbon/web-components` in your project, you will need to run the
following command using [npm](https://www.npmjs.com/):

```bash
npm install --save @carbon/web-components
```

If you prefer [Yarn](https://yarnpkg.com/en/), use the following command
instead:

```bash
yarn add @carbon/web-components
```

#### Basic usage

Our example at [CodeSandbox](https://codesandbox.io) shows the most basic usage:

[![Edit carbon-web-components](https://codesandbox.io/static/img/play-codesandbox.svg)](https://codesandbox.io/s/github/carbon-design-system/carbon-for-ibm-dotcom/tree/main/packages/carbon-web-components/examples/codesandbox/basic)

The first thing you need is **setting up a module bundler** to resolve
ECMAScript `import`s. The above example uses [Webpack](https://webpack.js.org),
but you can use other bundlers like [Rollup](https://rollupjs.org/) too.

Once you set up a module bundler, you can start importing our component modules,
for example:

```javascript
import '@carbon/web-components/es/components/dropdown/dropdown.js';
import '@carbon/web-components/es/components/dropdown/dropdown-item.js';
```

Once you've imported the component modules, you can use our components in the
same manner as native HTML tags, for example:

```html
<cds-dropdown trigger-content="Select an item">
  <cds-dropdown-item value="all">Option 1</cds-dropdown-item>
  <cds-dropdown-item value="cloudFoundry">Option 2</cds-dropdown-item>
  <cds-dropdown-item value="staging">Option 3</cds-dropdown-item>
  <cds-dropdown-item value="dea">Option 4</cds-dropdown-item>
  <cds-dropdown-item value="router">Option 5</cds-dropdown-item>
</cds-dropdown>
```

### Other usage guides

- [Having components participate in form](./docs/form.md)
- [Using custom styles in components](./docs/styling.md)
- [Using `carbon-web-components` with old build toolchain](./docs/old-build-toolchain.md)

## JavaScript framework support

<<<<<<< HEAD
This package can also be used within other JavaScript frameworks such as Angular
and Vue. This is achievable since web components are the modern browser
standard, and work well with other front-end frameworks that exist in the
=======
This package also supports integration with other JavaScript frameworks like
Angular and Vue. This is achievable since Web Components is the modern browser
standard, and works well with other front-end frameworks that exist in the
>>>>>>> 5640f3eb
application. In turn, this also comes with the benefits of encapsulation within
the Shadow DOM:

### Angular

Angular users can use our components in the same manner as native HTML tags,
too, once you add
[`CUSTOM_ELEMENTS_SCHEMA`](https://angular.io/api/core/CUSTOM_ELEMENTS_SCHEMA)
schema to your Angular module, for example:

```javascript
import { CUSTOM_ELEMENTS_SCHEMA, NgModule } from '@angular/core';
import { BrowserModule } from '@angular/platform-browser';

import { AppComponent } from './app.component';

@NgModule({
  schemas: [CUSTOM_ELEMENTS_SCHEMA],
  declarations: [AppComponent],
  imports: [BrowserModule],
  bootstrap: [AppComponent],
})
export class AppModule {}
```

The `.d.ts` files in `@carbon/web-components` package are compiled with
TypeScript 3.7. You can use TypeScript 3.7 in your Angular application with
upcoming Angular `9.0` release, or with the following instructions, so your
application can use those `.d.ts` files:

- Set `true` to
  [`angularCompilerOptions.disableTypeScriptVersionCheck`](https://angular.io/guide/angular-compiler-options#disabletypescriptversioncheck)
  in `tsconfig.json`
- In `polyfills.ts`, change
  [`__importDefault` TypeScript helper](https://www.typescriptlang.org/docs/handbook/release-notes/typescript-2-7.html#example-8)
  as follows:
  `window.__importDefault = mod => (mod?.__esModule ? mod : { default: mod })`

### Vue

[![Edit carbon-web-components with Vue](https://codesandbox.io/static/img/play-codesandbox.svg)](https://codesandbox.io/s/github/carbon-design-system/carbon-for-ibm-dotcom/tree/main/packages/carbon-web-components/examples/codesandbox/vue)

Vue users can use our components in the same manner as native HTML tags, without
any additional steps!

## Getting started with development

1. Fork this repository and clone it
2. `yarn install`
3. `cd packages/carbon-web-components`
4. `yarn wca && yarn storybook`

## List of available components

View available web components at:
https://www.ibm.com/standards/carbon/carbon-web-components. You can see usage
information in several ways:

1. Going to Docs tab, where it shows the usage and available attributes,
   properties and custom events.
2. Clicking the **KNOBS** tab at the bottom and changing values there. Most
   knobs are shown as something like `Button kind (kind)`, where `kind` is the
   attribute name
3. Clicking the **ACTION LOGGER** tab at the bottom and interacting with the
   selected component. You may see something like `cds-modal-closed` which
   typically indicates that an event with such event type is fired. You can also
   expand the twistie to see the details of the event

## Browser support

- Latest Chrome/Safari/FF

## Coding conventions

Can be found at [here](./src/coding-conventions.md).

## Creating build

```
> yarn clean
> yarn build
```

You'll see the build artifacts in `/path/to/carbon-web-components/es` directory.

## <picture><source height="20" width="20" media="(prefers-color-scheme: dark)" srcset="https://raw.githubusercontent.com/ibm-telemetry/telemetry-js/main/docs/images/ibm-telemetry-dark.svg"><source height="20" width="20" media="(prefers-color-scheme: light)" srcset="https://raw.githubusercontent.com/ibm-telemetry/telemetry-js/main/docs/images/ibm-telemetry-light.svg"><img height="20" width="20" alt="IBM Telemetry" src="https://raw.githubusercontent.com/ibm-telemetry/telemetry-js/main/docs/images/ibm-telemetry-light.svg"></picture> IBM Telemetry

This package uses IBM Telemetry to collect metrics data. By installing this
package as a dependency you are agreeing to telemetry collection. To opt out,
see
[Opting out of IBM Telemetry data collection](https://github.com/ibm-telemetry/telemetry-js/tree/main#opting-out-of-ibm-telemetry-data-collection).
For more information on the data being collected, please see the
[IBM Telemetry documentation](https://github.com/ibm-telemetry/telemetry-js/tree/main#ibm-telemetry-collection-basics).<|MERGE_RESOLUTION|>--- conflicted
+++ resolved
@@ -221,15 +221,9 @@
 
 ## JavaScript framework support
 
-<<<<<<< HEAD
-This package can also be used within other JavaScript frameworks such as Angular
-and Vue. This is achievable since web components are the modern browser
-standard, and work well with other front-end frameworks that exist in the
-=======
 This package also supports integration with other JavaScript frameworks like
 Angular and Vue. This is achievable since Web Components is the modern browser
 standard, and works well with other front-end frameworks that exist in the
->>>>>>> 5640f3eb
 application. In turn, this also comes with the benefits of encapsulation within
 the Shadow DOM:
 
