--- conflicted
+++ resolved
@@ -70,11 +70,7 @@
     "@carbon/ibm-products-styles": "^2.30.1",
     "@carbon/styles": "1.54.0",
     "@floating-ui/dom": "^1.6.3",
-<<<<<<< HEAD
-    "@ibm/telemetry-js": "^1.3.0",
-=======
     "@ibm/telemetry-js": "^1.5.0",
->>>>>>> c49916d4
     "flatpickr": "4.6.13",
     "lit": "^3.1.0",
     "lodash-es": "^4.17.21"
