--- conflicted
+++ resolved
@@ -37,12 +37,11 @@
   you'll be able to see changes to your patterns here. -->
 
   <!-- Nav needs to be on top -->
-<<<<<<< HEAD
   <div id="nav"></div>
 
   <!-- dark-ui for cards -->
   <ul id="cards"></ul>
-=======
+
   <div id="nav" style="position: absolute; top: 0; display: none;"></div>
   <div id="atlas-nav" style="position: absolute; top: 0;"></div>
 
@@ -57,10 +56,6 @@
     </label>
   </div>
 
-  <!-- dark-ui for cards -->
-  <div id="cards" style="background-color: #3b4b54; padding: 20px; margin: 200px 0;"></div>
->>>>>>> 3cafcec5
-
   <div id="modal" style="margin: 1em;"></div>
   <!-- PATTERNS -->
   <div id="patterns"></div>
