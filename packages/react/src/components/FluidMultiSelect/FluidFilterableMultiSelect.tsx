--- conflicted
+++ resolved
@@ -6,16 +6,11 @@
  */
 
 import PropTypes from 'prop-types';
-<<<<<<< HEAD
 import React, {
   ForwardedRef,
   FunctionComponent,
-  RefObject,
   type ComponentProps,
 } from 'react';
-=======
-import React, { ForwardedRef, FunctionComponent } from 'react';
->>>>>>> a354fda3
 import classnames from 'classnames';
 import { usePrefix } from '../../internal/usePrefix';
 import { FormContext } from '../FluidForm/FormContext';
